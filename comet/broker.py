--- conflicted
+++ resolved
@@ -11,11 +11,12 @@
 from math import ceil
 from socket import socket
 from threading import Thread
+from time import sleep
 
 from sanic import Sanic
 from sanic import response
 from sanic.log import logger
-from concurrent.futures import CancelledError
+from concurrent.futures import CancelledError, TimeoutError
 
 from . import __version__
 from .manager import Manager, CometError, TIMESTAMP_FORMAT
@@ -156,7 +157,6 @@
         state = await r.execute("hget", "states", hash)
         if state is None:
             # we don't know this state, did we request it already?
-<<<<<<< HEAD
             # After REQUEST_STATE_TIMEOUT we request it again.
             request_time = await r.execute("hget", "requested_states", hash)
             if request_time:
@@ -169,11 +169,6 @@
                             hash, time.time() - request_time
                         )
                     )
-=======
-            if await r.execute("sismember", "requested_states", hash):
-                await archive("state", request.json)
-                return response.json(reply)
->>>>>>> 76fa529a
 
             # otherwise, request it now
             await r.execute("hset", "requested_states", hash, time.time())
@@ -241,13 +236,8 @@
 
     dataset_valid = await check_dataset(ds)
     reply = dict()
-<<<<<<< HEAD
     if dataset_valid:
         root = await find_root(hash, ds)
-=======
-    root = await find_root(hash, ds)
-    archive_ds = False
->>>>>>> 76fa529a
 
     # Lack datasets and check if dataset already known.
     async with lock_datasets as r:
