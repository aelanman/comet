--- conflicted
+++ resolved
@@ -47,7 +47,6 @@
             os.remove(lock_file)
 
         # Create new file
-<<<<<<< HEAD
         now = datetime.datetime.utcnow().strftime(TIMESTAMP_FORMAT)
         await redis.execute("set", "dumper_open_time", now)
         open_file = os.path.join(self.path, FILENAME.format(now))
@@ -55,26 +54,12 @@
         self.lock_file = lock_file
         await redis.execute("set", "dumper_open_file", open_file)
         await redis.execute("set", "dumper_lock_file", lock_file)
-        open(lock_file, 'x').close()
-        open(open_file, 'x').close()
+        open(lock_file, "x").close()
+        open(open_file, "x").close()
 
-        logger.debug('Created new file: {}'.format(open_file))
+        logger.debug("Created new file: {}".format(open_file))
 
     async def dump(self, data, redis, lock_manager):
-=======
-        now = datetime.datetime.utcnow()
-        self.open_time = now
-        self.open_file = os.path.join(
-            self.path, FILENAME.format(now.strftime(TIMESTAMP_FORMAT))
-        )
-        self.lock_file = "{}.lock".format(self.open_file)
-        open(self.lock_file, "x").close()
-        open(self.open_file, "x").close()
-
-        logger.debug("Created new file: {}".format(self.open_file))
-
-    async def dump(self, data):
->>>>>>> 57967a15
         """
         Dump json to file.
 
@@ -99,11 +84,7 @@
             open_file = await redis.execute("get", "dumper_open_file")
 
             # Dump to file
-<<<<<<< HEAD
-            with open(open_file, 'a') as dump_file:
-=======
-            with open(self.open_file, "a") as dump_file:
->>>>>>> 57967a15
+            with open(open_file, "a") as dump_file:
                 json.dump(data, dump_file)
                 dump_file.write("\n")
                 dump_file.flush()